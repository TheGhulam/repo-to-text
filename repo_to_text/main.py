--- conflicted
+++ resolved
@@ -259,15 +259,11 @@
 
 def main():
     parser = argparse.ArgumentParser(description='Convert repository structure and contents to text')
-    parser.add_argument('input_dir', nargs='?', default='.', help='Directory to process')  # P3e87
+    parser.add_argument('input_dir', nargs='?', default='.', help='Directory to process')
     parser.add_argument('--debug', action='store_true', help='Enable debug logging')
     parser.add_argument('--output-dir', type=str, help='Directory to save the output file')
-<<<<<<< HEAD
-    parser.add_argument('--create-settings', action='store_true', help='Create default .repo-to-text-settings.yaml file')
+    parser.add_argument('--create-settings', '--init', action='store_true', help='Create default .repo-to-text-settings.yaml file')
     parser.add_argument('--stdout', action='store_true', help='Output to stdout instead of a file')
-=======
-    parser.add_argument('--create-settings', '--init', action='store_true', help='Create default .repo-to-text-settings.yaml file')
->>>>>>> 3e236d75
     args = parser.parse_args()
 
     setup_logging(debug=args.debug)
